--- conflicted
+++ resolved
@@ -220,16 +220,8 @@
         """
         x, x_real, input_mask_bool, input_mask_int, known_values, time_gap_matrix = batch
 
-<<<<<<< HEAD
-
-        if train:
-            x_sync, input_mask_bool_sync, input_mask_int_sync = self.add_noise(x, input_mask_bool, input_mask_int)
-        else:
-            x_sync, input_mask_bool_sync, input_mask_int_sync = x, input_mask_bool, input_mask_int
-=======
         if train:
             x, input_mask_bool, input_mask_int = self.add_noise(x, input_mask_bool, input_mask_int)
->>>>>>> bc87df8d
 
         # Forward Generator
         x_fake, imputation = self.generator.forward_g(x=x, input_mask=input_mask_int,
